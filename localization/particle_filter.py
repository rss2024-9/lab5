--- conflicted
+++ resolved
@@ -126,7 +126,6 @@
         # self.get_logger().info("got particles")
         with self.lock:
             probabilities = self.sensor_model.evaluate(self.particles, np.array(scan.ranges))
-<<<<<<< HEAD
             if probabilities is not None:
                 probabilities **= 0.4
                 probabilities /= np.sum(probabilities)
@@ -136,17 +135,6 @@
                 self.get_logger().info(f"{probabilities.shape}, {np.mean(idx)}")
                 self.particles = self.particles[idx, :]
                 self.publish_transform()
-=======
-            # self.get_logger().info(str(np.sum(probabilities)))
-            probabilities **= 0.4
-            probabilities /= np.sum(probabilities)
-            # probabilities = np.exp(probabilities - np.max(probabilities))
-            # probabilities /= np.sum(probabilities, axis=0)
-            idx = np.random.choice(self.num_particles, self.num_particles, p=probabilities)
-            # self.get_logger().info(f"{probabilities.shape}, {np.mean(idx)}")
-            self.particles = self.particles[idx, :]
-            self.publish_transform()
->>>>>>> e4b3255f
 
     def odom_callback(self, odom: Odometry):
         """
@@ -191,10 +179,7 @@
         self.last_odom_stamp = now
 
         velocity = odom.twist.twist.linear
-<<<<<<< HEAD
-=======
         #added negatives here for real life
->>>>>>> e4b3255f
         dx, dy = -velocity.x * dt, -velocity.y * dt
         dtheta = -odom.twist.twist.angular.z * dt
 
